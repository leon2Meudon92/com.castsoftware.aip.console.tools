--- conflicted
+++ resolved
@@ -1,12 +1,9 @@
 ## Release Notes :
 
-<<<<<<< HEAD
-=======
 #### 1.0.6
 
 Files to be uploaded are renamed prior to upload. This is to avoid an issue with file name overlapping in AIP Console.
 
->>>>>>> 09c0ea9a
 #### 1.0.5 :
 
 Minor release with changes to the Java package in the CLI and Core lib.
