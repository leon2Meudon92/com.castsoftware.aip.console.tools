--- conflicted
+++ resolved
@@ -159,13 +159,10 @@
             return Constants.RETURN_LOGIN_ERROR;
         }
 
-<<<<<<< HEAD
-=======
         log.info("AddVersion version command has triggered with log output = '{}'", sharedOptions.isVerbose());
         log.info("[Debug options] Show Sql is '{}'", showSql);
         log.info("[Debug options] AMT Profiling is '{}'", amtProfiling);
 
->>>>>>> 6f147257
         if (StringUtils.isBlank(applicationName) && StringUtils.isBlank(applicationGuid)) {
             log.error("No application name or application guid provided. Exiting.");
             return Constants.RETURN_APPLICATION_INFO_MISSING;
