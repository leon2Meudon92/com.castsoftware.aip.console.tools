--- conflicted
+++ resolved
@@ -179,12 +179,9 @@
                     .backupApplication(backupEnabled)
                     .backupName(backupName)
                     .autoDiscover(autoDiscover);
-<<<<<<< HEAD
+
             if (app.isInPlaceMode() || asCurrentVersion) {
                 //should got up to "set as current" when in-place mode is operating
-=======
-            if (app.isInPlaceMode()){
->>>>>>> 0f97c301
                 builder.endStep(Constants.SET_CURRENT_STEP_NAME);
             }
 
