<?xml version="1.0" encoding="UTF-8"?>
<project xmlns="http://maven.apache.org/POM/4.0.0"
         xmlns:xsi="http://www.w3.org/2001/XMLSchema-instance"
         xsi:schemaLocation="http://maven.apache.org/POM/4.0.0 http://maven.apache.org/xsd/maven-4.0.0.xsd">
    <parent>
        <groupId>com.castsoftware.uc.aip.console.tools</groupId>
        <artifactId>aip-console-tools</artifactId>
<<<<<<< HEAD
        <version>1.1.2-SNAPSHOT</version>
=======
        <version>1.1.2</version>
>>>>>>> 4426c177
        <relativePath>../</relativePath>
    </parent>
    <modelVersion>4.0.0</modelVersion>

    <artifactId>aip-console-tools-cli</artifactId>
    <name>AIP Console Tools CLI</name>
    <description>AIP Console Integration tool. Used for automated deployment and analysis of applications in CI
        environment.
    </description>

    <properties>
        <start-class>com.castsoftware.aip.console.tools.AipIntegrationCliMain</start-class>
    </properties>

    <dependencies>
        <dependency>
            <groupId>com.castsoftware.uc.aip.console.tools</groupId>
            <artifactId>aip-console-tools-core</artifactId>
        </dependency>
        <dependency>
            <groupId>org.springframework.boot</groupId>
            <artifactId>spring-boot-starter</artifactId>
        </dependency>
        <dependency>
            <groupId>info.picocli</groupId>
            <artifactId>picocli</artifactId>
        </dependency>
        <dependency>
            <groupId>org.apache.httpcomponents</groupId>
            <artifactId>httpclient</artifactId>
        </dependency>
    </dependencies>

    <build>
        <finalName>${project.artifactId}</finalName>
        <plugins>
            <plugin>
                <groupId>org.apache.maven.plugins</groupId>
                <artifactId>maven-dependency-plugin</artifactId>
                <executions>
                    <execution>
                        <id>copy-dependencies</id>
                        <phase>prepare-package</phase>
                        <goals>
                            <goal>copy-dependencies</goal>
                        </goals>
                        <configuration>
                            <outputDirectory>${project.build.directory}/lib</outputDirectory>
                            <overWriteReleases>false</overWriteReleases>
                            <overWriteSnapshots>false</overWriteSnapshots>
                            <overWriteIfNewer>true</overWriteIfNewer>
                        </configuration>
                    </execution>
                </executions>
            </plugin>
            <plugin>
                <groupId>org.apache.maven.plugins</groupId>
                <artifactId>maven-jar-plugin</artifactId>
                <configuration>
                    <archive>
                        <manifest>
                            <addClasspath>true</addClasspath>
                            <classpathPrefix>lib/</classpathPrefix>
                            <mainClass>${start-class}</mainClass>
                        </manifest>
                    </archive>
                </configuration>
            </plugin>
            <plugin>
                <groupId>org.springframework.boot</groupId>
                <artifactId>spring-boot-maven-plugin</artifactId>
                <executions>
                    <execution>
                        <goals>
                            <goal>repackage</goal>
                        </goals>
                    </execution>
                </executions>
            </plugin>
        </plugins>
    </build>

</project><|MERGE_RESOLUTION|>--- conflicted
+++ resolved
@@ -5,11 +5,7 @@
     <parent>
         <groupId>com.castsoftware.uc.aip.console.tools</groupId>
         <artifactId>aip-console-tools</artifactId>
-<<<<<<< HEAD
-        <version>1.1.2-SNAPSHOT</version>
-=======
-        <version>1.1.2</version>
->>>>>>> 4426c177
+        <version>1.1.3-SNAPSHOT</version>
         <relativePath>../</relativePath>
     </parent>
     <modelVersion>4.0.0</modelVersion>
