<?xml version="1.0" encoding="UTF-8"?>
<project xmlns="http://maven.apache.org/POM/4.0.0" xmlns:xsi="http://www.w3.org/2001/XMLSchema-instance"
         xsi:schemaLocation="http://maven.apache.org/POM/4.0.0 http://maven.apache.org/maven-v4_0_0.xsd">
    <modelVersion>4.0.0</modelVersion>
    <parent>
        <groupId>org.jenkins-ci.plugins</groupId>
        <artifactId>plugin</artifactId>
        <version>3.25</version>
        <relativePath />
    </parent>
    <groupId>com.castsoftware.aip.jenkins</groupId>
    <artifactId>aip-console-jenkins</artifactId>
<<<<<<< HEAD
    <version>1.16.0</version>
=======
    <version>1.1.4-SNAPSHOT</version>
>>>>>>> 32c9f13a
    <packaging>hpi</packaging>
    <properties>
        <!-- Baseline Jenkins version you use to build the plugin. Users must have this version or newer to run. -->
        <jenkins.version>2.60.3</jenkins.version>
        <java.level>8</java.level>
        <!-- Other properties you may want to use:
          ~ jenkins-test-harness.version: Jenkins Test Harness version you use to test the plugin. For Jenkins version >= 1.580.1 use JTH 2.0 or higher.
          ~ hpi-plugin.version: The HPI Maven Plugin version used by the plugin..
          ~ stapler-plugin.version: The Stapler Maven plugin version required by the plugin.
     -->
        <hpi-plugin.version>3.5</hpi-plugin.version>
    </properties>
    <name>AIP Console Jenkins Plugin</name>
    <description>This plugin aims at helping users of AIP Console integrate the analysis of their applications with
        Jenkins Jobs.
    </description>
    <!-- The default licence for Jenkins OSS Plugins is MIT. Substitute for the applicable one if needed. -->
    <licenses>
        <license>
            <name>MIT License</name>
            <url>https://opensource.org/licenses/MIT</url>
        </license>
    </licenses>
    <dependencyManagement>
        <dependencies>
            <!-- aip integration dependency -->
            <dependency>
                <groupId>com.castsoftware.aip.console.tools</groupId>
                <artifactId>aip-console-tools-core</artifactId>
                <version>${project.version}</version>
                <type>pom</type>
                <scope>import</scope>
            </dependency>
        </dependencies>
    </dependencyManagement>
    <dependencies>
        <dependency>
            <groupId>org.jenkins-ci.plugins</groupId>
            <artifactId>structs</artifactId>
            <version>1.7</version>
        </dependency>
        <dependency>
            <groupId>com.castsoftware.aip.console.tools</groupId>
            <artifactId>aip-console-tools-core</artifactId>
            <version>${project.version}</version>
            <exclusions>
                <exclusion>
                    <groupId>org.slf4j</groupId>
                    <artifactId>slf4j-api</artifactId>
                </exclusion>
                <exclusion>
                    <groupId>org.apache.logging.log4j</groupId>
                    <artifactId>log4j-api</artifactId>
                </exclusion>
            </exclusions>
        </dependency>
        <dependency>
            <groupId>com.squareup.okhttp3</groupId>
            <artifactId>okhttp</artifactId>
            <version>3.8.1</version>
        </dependency>
        <!-- Test dependencies -->
        <dependency>
            <groupId>org.jenkins-ci.plugins.workflow</groupId>
            <artifactId>workflow-step-api</artifactId>
            <version>2.12</version>
            <scope>test</scope>
        </dependency>
        <dependency>
            <groupId>org.jenkins-ci.plugins.workflow</groupId>
            <artifactId>workflow-cps</artifactId>
            <version>2.39</version>
            <scope>test</scope>
        </dependency>
        <dependency>
            <groupId>org.jenkins-ci.plugins.workflow</groupId>
            <artifactId>workflow-job</artifactId>
            <version>2.11.2</version>
            <scope>test</scope>
        </dependency>
        <dependency>
            <groupId>org.jenkins-ci.plugins.workflow</groupId>
            <artifactId>workflow-basic-steps</artifactId>
            <version>2.6</version>
            <scope>test</scope>
        </dependency>
        <dependency>
            <groupId>org.jenkins-ci.plugins.workflow</groupId>
            <artifactId>workflow-durable-task-step</artifactId>
            <version>2.13</version>
            <scope>test</scope>
        </dependency>
        <dependency>
            <groupId>org.jenkins-ci.plugins.workflow</groupId>
            <artifactId>workflow-api</artifactId>
            <version>2.20</version>
            <scope>test</scope>
        </dependency>
        <dependency>
            <groupId>org.jenkins-ci.plugins.workflow</groupId>
            <artifactId>workflow-support</artifactId>
            <version>2.14</version>
            <scope>test</scope>
        </dependency>
        <dependency>
            <groupId>org.mockito</groupId>
            <artifactId>mockito-core</artifactId>
            <version>2.27.0</version>
            <scope>test</scope>
        </dependency>
    </dependencies>

    <build>
        <plugins>
            <plugin>
                <groupId>org.jenkins-ci.tools</groupId>
                <artifactId>maven-hpi-plugin</artifactId>
                <version>${hpi-plugin.version}</version>
                <configuration>
                    <minimumJavaVersion>${java.level}</minimumJavaVersion>
                    <pluginFirstClassLoader>true</pluginFirstClassLoader>
                </configuration>
            </plugin>
            <plugin>
                <artifactId>maven-enforcer-plugin</artifactId>
                <configuration>
                    <rules>
                        <enforceBytecodeVersion>
                            <ignoreClasses>
                                <ignoreClass>module-info</ignoreClass>
                            </ignoreClasses>
                        </enforceBytecodeVersion>
                    </rules>
                </configuration>
            </plugin>
        </plugins>
    </build>

    <!-- If you want this to appear on the wiki page:
    <developers>
      <developer>
        <id>bhacker</id>
        <name>Bob Q. Hacker</name>
        <email>bhacker@nowhere.net</email>
      </developer>
    </developers> -->

    <!-- Assuming you want to host on @jenkinsci:
    <url>https://wiki.jenkins.io/display/JENKINS/TODO+Plugin</url>
    <scm>
        <connection>scm:git:git://github.com/jenkinsci/${project.artifactId}-plugin.git</connection>
        <developerConnection>scm:git:git@github.com:jenkinsci/${project.artifactId}-plugin.git</developerConnection>
        <url>https://github.com/jenkinsci/${project.artifactId}-plugin</url>
    </scm>
    -->
    <repositories>
        <repository>
            <id>repo.jenkins-ci.org</id>
            <url>https://repo.jenkins-ci.org/public/</url>
        </repository>
    </repositories>
    <pluginRepositories>
        <pluginRepository>
            <id>repo.jenkins-ci.org</id>
            <url>https://repo.jenkins-ci.org/public/</url>
        </pluginRepository>
        <pluginRepository>
            <id>internal plugins</id>
            <url>http://jnk-maven:8081/artifactory/ext-release-local</url>
        </pluginRepository>
    </pluginRepositories>
</project><|MERGE_RESOLUTION|>--- conflicted
+++ resolved
@@ -10,11 +10,7 @@
     </parent>
     <groupId>com.castsoftware.aip.jenkins</groupId>
     <artifactId>aip-console-jenkins</artifactId>
-<<<<<<< HEAD
-    <version>1.16.0</version>
-=======
     <version>1.1.4-SNAPSHOT</version>
->>>>>>> 32c9f13a
     <packaging>hpi</packaging>
     <properties>
         <!-- Baseline Jenkins version you use to build the plugin. Users must have this version or newer to run. -->
