--- conflicted
+++ resolved
@@ -12,11 +12,7 @@
     </parent>
     <groupId>com.castsoftware.uc.aip.console.tools</groupId>
     <artifactId>aip-console-tools</artifactId>
-<<<<<<< HEAD
-    <version>1.1.2-SNAPSHOT</version>
-=======
-    <version>1.1.2</version>
->>>>>>> 4426c177
+    <version>1.1.3-SNAPSHOT</version>
     <packaging>pom</packaging>
     <name>AIP Console Integration Tools</name>
     <description>Integration tools used for AIP Console</description>
