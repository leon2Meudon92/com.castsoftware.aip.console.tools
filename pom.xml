<?xml version="1.0" encoding="UTF-8"?>
<project xmlns="http://maven.apache.org/POM/4.0.0"
         xmlns:xsi="http://www.w3.org/2001/XMLSchema-instance"
         xsi:schemaLocation="http://maven.apache.org/POM/4.0.0 http://maven.apache.org/xsd/maven-4.0.0.xsd">
    <modelVersion>4.0.0</modelVersion>
    <parent>
        <groupId>org.springframework.boot</groupId>
        <artifactId>spring-boot-starter-parent</artifactId>
        <version>2.2.5.RELEASE</version>
        <relativePath/>
        <!-- lookup parent from repository -->
    </parent>
    <groupId>com.castsoftware.aip.console.tools</groupId>
    <artifactId>aip-console-tools</artifactId>
    <version>1.16.0-SNAPSHOT</version>
    <packaging>pom</packaging>
    <name>AIP Console Integration Tools</name>
    <description>Integration tools used for AIP Console</description>
    <scm>
        <connection>scm:git:git@github.com:CAST-Extend/com.castsoftware.aip.console.tools.git</connection>
        <url>https://github.com/CAST-Extend/com.castsoftware.aip.console.tools.git</url>
    </scm>

    <modules>
        <module>aip-console-tools-core</module>
        <module>aip-console-tools-cli</module>
        <module>aip-console-jenkins</module>
    </modules>

    <properties>
        <java.version>1.8</java.version>
        <spring-boot.version>${parent.version}</spring-boot.version>
        <picocli.version>3.9.6</picocli.version>
        <jackson.version>2.10.0</jackson.version>
    </properties>

    <dependencyManagement>
        <dependencies>
            <dependency>
                <groupId>com.castsoftware.aip.console.tools</groupId>
                <artifactId>aip-console-tools-core</artifactId>
                <version>${project.version}</version>
            </dependency>
            <dependency>
                <groupId>org.springframework.boot</groupId>
                <artifactId>spring-boot-starter-web</artifactId>
                <version>${spring-boot.version}</version>
            </dependency>
            <dependency>
                <groupId>org.apache.commons</groupId>
                <artifactId>commons-lang3</artifactId>
                <version>3.8.1</version>
            </dependency>
            <dependency>
                <groupId>com.fasterxml.jackson.core</groupId>
                <artifactId>jackson-core</artifactId>
                <version>${jackson.version}</version>
            </dependency>
            <dependency>
                <groupId>com.fasterxml.jackson.datatype</groupId>
                <artifactId>jackson-datatype-jsr310</artifactId>
                <version>${jackson.version}</version>
            </dependency>
            <dependency>
                <groupId>com.fasterxml.jackson.core</groupId>
                <artifactId>jackson-databind</artifactId>
                <version>${jackson.version}</version>
            </dependency>
            <dependency>
                <groupId>org.projectlombok</groupId>
                <artifactId>lombok</artifactId>
                <version>1.18.6</version>
            </dependency>
            <dependency>
                <groupId>commons-io</groupId>
                <artifactId>commons-io</artifactId>
                <version>2.6</version>
            </dependency>
            <dependency>
                <groupId>info.picocli</groupId>
                <artifactId>picocli</artifactId>
                <version>${picocli.version}</version>
            </dependency>
            <dependency>
                <groupId>org.apache.httpcomponents</groupId>
                <artifactId>httpclient</artifactId>
                <version>4.5.8</version>
            </dependency>
            <dependency>
                <groupId>com.squareup.okhttp3</groupId>
                <artifactId>okhttp</artifactId>
                <version>3.8.1</version>
            </dependency>

            <!-- Brings JUnit 4.12 and mockito-core 2.23.4 -->
            <dependency>
                <groupId>org.springframework.boot</groupId>
                <artifactId>spring-boot-starter-test</artifactId>
                <version>2.1.4.RELEASE</version>
                <scope>test</scope>
            </dependency>
        </dependencies>
    </dependencyManagement>

    <build>
        <plugins>
            <plugin>
                <groupId>org.apache.maven.plugins</groupId>
                <artifactId>maven-enforcer-plugin</artifactId>
                <version>3.0.0-M2</version>
                <configuration>
                    <rules><dependencyConvergence/></rules>
                </configuration>
            </plugin>
            <plugin>
                <groupId>org.apache.maven.plugins</groupId>
                <artifactId>maven-release-plugin</artifactId>
                <version>2.5.3</version>
                <configuration>
                    <tagNameFormat>@{project.version}</tagNameFormat>
                    <pushChanges>false</pushChanges>
                </configuration>
            </plugin>
        </plugins>
    </build>
<<<<<<< HEAD
=======

>>>>>>> bc0825f4
</project><|MERGE_RESOLUTION|>--- conflicted
+++ resolved
@@ -123,8 +123,4 @@
             </plugin>
         </plugins>
     </build>
-<<<<<<< HEAD
-=======
-
->>>>>>> bc0825f4
 </project>